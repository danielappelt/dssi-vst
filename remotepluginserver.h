--- conflicted
+++ resolved
@@ -59,14 +59,11 @@
     virtual void         showGUI(std::string guiData) { } 
     virtual void         hideGUI() { }
 
-<<<<<<< HEAD
-=======
     //Deryabin Andrew: vst chunks support
     virtual std::vector<char> getVSTChunk() = 0;
     virtual bool setVSTChunk(std::vector<char>) = 0;
     //Deryabin Andrew: vst chunks support: end code
 
->>>>>>> 4cbb6ed5
     void dispatchControl(int timeout = -1); // may throw RemotePluginClosedException
     void dispatchProcess(int timeout = -1); // may throw RemotePluginClosedException
 
