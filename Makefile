#!/usr/bin/make -f
# Makefile for dssi-vst #
# ------------------------------- #
# Created by falkTX
#

CXX     ?= g++
WINECXX ?= wineg++ -m32

PREFIX  ?= /usr/local

BIN_DIR    = $(DESTDIR)$(PREFIX)/bin
DSSI_DIR   = $(DESTDIR)$(PREFIX)/lib/dssi
LADSPA_DIR = $(DESTDIR)$(PREFIX)/lib/ladspa

BUILD_FLAGS  = -O2 -ffast-math -fvisibility=hidden -fPIC -mtune=generic -msse -Wall -Ivestige $(CXX_FLAGS)
BUILD_FLAGS += $(shell pkg-config --cflags alsa liblo zlib)
LINK_FLAGS   = $(shell pkg-config --libs zlib) $(LDFLAGS)

LINK_PLUGIN = -shared $(shell pkg-config --libs alsa jack) $(LINK_FLAGS)
LINK_HOST   = $(shell pkg-config --libs alsa jack) $(LINK_FLAGS)
LINK_GUI    = $(shell pkg-config --libs liblo) $(LINK_FLAGS)
LINK_WINE   = -m32 -L/usr/lib32/wine -L/usr/lib/i386-linux-gnu/wine -lpthread -lrt $(LINK_FLAGS)

TARGETS     = dssi-vst.so dssi-vst_gui vsthost dssi-vst-scanner.exe dssi-vst-server.exe

# --------------------------------------------------------------

all: $(TARGETS)

dssi-vst.so: dssi-vst.o remotevstclient.o libremoteplugin.unix.a
	$(CXX) $^ $(LINK_PLUGIN) -o $@

dssi-vst_gui: dssi-vst_gui.o rdwrops.o
	$(CXX) $^ $(LINK_GUI) -o $@

dssi-vst-scanner.exe: dssi-vst-scanner.wine.o libremoteplugin.wine.a
	$(WINECXX) $^ $(LINK_WINE) -o $@

dssi-vst-server.exe: dssi-vst-server.wine.o libremoteplugin.wine.a
	$(WINECXX) $^ $(LINK_WINE) -ljack -o $@

vsthost: remotevstclient.o vsthost.o libremoteplugin.unix.a
	$(CXX) $^ $(LINK_HOST) -o $@

<<<<<<< HEAD
%.exe.so:	%.cpp libremoteplugin.w32.a $(HEADERS)
		wineg++ -m32 $(CXXFLAGS) $< -o $* $(LDFLAGS) -L. -lremoteplugin.w32 -lpthread -lrt
=======
# --------------------------------------------------------------
>>>>>>> 4cbb6ed5

paths.unix.o: paths.cpp
	$(CXX) $^ $(BUILD_FLAGS) -c -o $@

remotepluginclient.unix.o: remotepluginclient.cpp
	$(CXX) $^ $(BUILD_FLAGS) -c -o $@

remotepluginserver.unix.o: remotepluginserver.cpp
	$(CXX) $^ $(BUILD_FLAGS) -c -o $@

rdwrops.unix.o: rdwrops.cpp
	$(CXX) $^ $(BUILD_FLAGS) -c -o $@

libremoteplugin.unix.a: paths.unix.o remotepluginclient.unix.o remotepluginserver.unix.o rdwrops.unix.o
	ar rs $@ $^

# --------------------------------------------------------------

paths.wine.o: paths.cpp
	$(WINECXX) $^ $(BUILD_FLAGS) -c -o $@

remotepluginclient.wine.o: remotepluginclient.cpp
	$(WINECXX) $^ $(BUILD_FLAGS) -c -o $@

remotepluginserver.wine.o: remotepluginserver.cpp
	$(WINECXX) $^ $(BUILD_FLAGS) -c -o $@

rdwrops.wine.o: rdwrops.cpp
	$(WINECXX) $^ $(BUILD_FLAGS) -c -o $@

dssi-vst-scanner.wine.o: dssi-vst-scanner.cpp
	$(WINECXX) $^ $(BUILD_FLAGS) -O0 -c -o $@

dssi-vst-server.wine.o: dssi-vst-server.cpp
	$(WINECXX) $^ $(BUILD_FLAGS) -O0 -c -o $@

libremoteplugin.wine.a: paths.wine.o remotepluginclient.wine.o remotepluginserver.wine.o rdwrops.wine.o
	ar rs $@ $^

# --------------------------------------------------------------

.cpp.o:
	$(CXX) $< $(BUILD_FLAGS) -c -o $@

# --------------------------------------------------------------

clean:
	rm -f *.a *.o *.exe *.so $(TARGETS)

install:
	install -d $(BIN_DIR)
	install -d $(DSSI_DIR)
	install -d $(DSSI_DIR)/dssi-vst
	install -d $(LADSPA_DIR)
	install -m 755 vsthost $(BIN_DIR)
	install -m 755 dssi-vst.so $(DSSI_DIR)
	install -m 755 dssi-vst.so $(LADSPA_DIR)
	install -m 755 dssi-vst_gui $(DSSI_DIR)/dssi-vst
	install -m 755 dssi-vst-scanner.exe dssi-vst-scanner.exe.so $(DSSI_DIR)/dssi-vst
	install -m 755 dssi-vst-server.exe dssi-vst-server.exe.so $(DSSI_DIR)/dssi-vst<|MERGE_RESOLUTION|>--- conflicted
+++ resolved
@@ -43,12 +43,7 @@
 vsthost: remotevstclient.o vsthost.o libremoteplugin.unix.a
 	$(CXX) $^ $(LINK_HOST) -o $@
 
-<<<<<<< HEAD
-%.exe.so:	%.cpp libremoteplugin.w32.a $(HEADERS)
-		wineg++ -m32 $(CXXFLAGS) $< -o $* $(LDFLAGS) -L. -lremoteplugin.w32 -lpthread -lrt
-=======
 # --------------------------------------------------------------
->>>>>>> 4cbb6ed5
 
 paths.unix.o: paths.cpp
 	$(CXX) $^ $(BUILD_FLAGS) -c -o $@
